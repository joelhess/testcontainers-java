plugins {
    id("org.springframework.boot") version "2.4.1"
<<<<<<< HEAD
    id("org.jetbrains.kotlin.jvm") version "1.4.10"
    id("org.jetbrains.kotlin.plugin.spring") version "1.4.10"
=======
    id("org.jetbrains.kotlin.jvm") version "1.4.21-2"
    id("org.jetbrains.kotlin.plugin.spring") version "1.3.31"
>>>>>>> acbb0c54
}

apply plugin: 'io.spring.dependency-management'

repositories {
    mavenCentral()
}

dependencies {
    implementation("org.springframework.boot:spring-boot-starter")
    implementation("org.jetbrains.kotlin:kotlin-stdlib-jdk8")
    implementation("org.springframework.boot:spring-boot-starter-data-redis")
    implementation("org.springframework.boot:spring-boot-starter-web")

    testImplementation("org.springframework.boot:spring-boot-starter-test")
    testImplementation("org.testcontainers:testcontainers")
}

compileKotlin {
    kotlinOptions {
        jvmTarget = "1.8"
        freeCompilerArgs = ["-Xjsr305=strict"]
    }
}<|MERGE_RESOLUTION|>--- conflicted
+++ resolved
@@ -1,12 +1,7 @@
 plugins {
     id("org.springframework.boot") version "2.4.1"
-<<<<<<< HEAD
-    id("org.jetbrains.kotlin.jvm") version "1.4.10"
+    id("org.jetbrains.kotlin.jvm") version "1.4.21-2"
     id("org.jetbrains.kotlin.plugin.spring") version "1.4.10"
-=======
-    id("org.jetbrains.kotlin.jvm") version "1.4.21-2"
-    id("org.jetbrains.kotlin.plugin.spring") version "1.3.31"
->>>>>>> acbb0c54
 }
 
 apply plugin: 'io.spring.dependency-management'
